#===============================================================================
#
#  Flatmap viewer and annotation tools
#
#  Copyright (c) 2019-21  David Brooks
#
#  Licensed under the Apache License, Version 2.0 (the "License");
#  you may not use this file except in compliance with the License.
#  You may obtain a copy of the License at
#
#      http://www.apache.org/licenses/LICENSE-2.0
#
#  Unless required by applicable law or agreed to in writing, software
#  distributed under the License is distributed on an "AS IS" BASIS,
#  WITHOUT WARRANTIES OR CONDITIONS OF ANY KIND, either express or implied.
#  See the License for the specific language governing permissions and
#  limitations under the License.
#
#===============================================================================

import os
import logging
import tempfile
from typing import Any, Optional
import networkx as nx
import urllib.parse
from collections import defaultdict

#===============================================================================

# Create a temporary directory for neurondm to look in to see if NPO is already
# checked out. This prevents neurondm from trying to use some other git repository
# above the installation directory of its Python package

temp_directory = tempfile.TemporaryDirectory()
os.environ['PYONTUTILS_ONTOLOGY_LOCAL_REPO'] = temp_directory.name

# Suppress logging of all messages while neurondm and pyontutils are imported
logging.disable(logging.CRITICAL+1)

from neurondm.core import Config, graphBase, NegPhenotype
from neurondm.core import OntTerm, OntId, RDFL
from neurondm import orders

from pyontutils.core import OntGraph, OntResIri
from pyontutils.namespaces import rdfs, ilxtr

# Renable general logging
logging.disable(logging.NOTSET)

# Suppress all messages from neurondm
logger = logging.getLogger('neurondm')
logger.setLevel(logging.CRITICAL+1)

#===============================================================================

import rdflib

#===============================================================================

from .apinatomy import EXCLUDED_LAYERS
from .namespaces import NAMESPACES
from .utils import request_json, log

#===============================================================================

NPO_OWNER = 'SciCrunch'
NPO_REPO = 'NIF-Ontology'
NPO_API = f'https://api.github.com/repos/{NPO_OWNER}/{NPO_REPO}'
NPO_RAW = f'https://raw.githubusercontent.com/{NPO_OWNER}/{NPO_REPO}'
NPO_GIT = f'https://github.com/{NPO_OWNER}/{NPO_REPO}'

NPO_TTLS = ('apinat-partial-orders',
            'apinat-pops-more',
            'apinat-simple-sheet',
            'sparc-nlp')

GEN_NEURONS_PATH = 'ttl/generated/neurons/'
TURTLE_SUFFIX = '.ttl'

#===============================================================================

NODE_PHENOTYPES = [
    ilxtr.hasSomaLocatedIn,
    ilxtr.hasAxonPresynapticElementIn,
    ilxtr.hasAxonSensorySubcellularElementIn,
    ilxtr.hasAxonLeadingToSensorySubcellularElementIn,
    ilxtr.hasAxonLocatedIn,
<<<<<<< HEAD
    ilxtr.hasDendriteLocatedI,
=======
    ilxtr.hasDendriteLocatedIn,
>>>>>>> e0023cad
]

#===============================================================================

class NPOException(Exception):
    pass

#===============================================================================

#### Functions to load knowledge from SCKAN Github ###

def makelpesrdf() -> tuple:
#==========================
    collect = []
    def lpes(neuron, predicate):
        """ get predicates from python bags """
        # TODO could add expected cardinality here if needed
        return [NAMESPACES.curie(str(o)) for o in neuron.getObjects(predicate)
                if not collect.append((predicate, o))]

    def lrdf(neuron, predicate):
        """ get predicates from graph """
        return [  # XXX FIXME core_graph bad etc.
            NAMESPACES.curie(str(o)) for o in
            neuron.core_graph[neuron.identifier:predicate]]

    return lpes, lrdf, collect

def simplify(e: Any) -> Any:
#===========================
    if e is None:
        return
    elif isinstance(e, rdflib.Literal):  # blank case
        return e.toPython()
    else:
        return OntTerm(e).curie

def simplify_nested(f, nested):
#==============================
    for e in nested:
        if isinstance(e, list) or isinstance(e, tuple):
            yield tuple(simplify_nested(f, e))
        elif isinstance(e, orders.rl):
            yield orders.rl(f(e.region), f(e.layer))
        else:
            yield f(e)

def for_composer(n, cull=False) -> dict[str, Any]:
#=================================================
    lpes, lrdf, collect = makelpesrdf()
    _po = n.partialOrder()
    fc = dict(
        id = NAMESPACES.curie(str(n.id_)),
        label = str(n.origLabel),
        origin = [l for l in lpes(n, ilxtr.hasSomaLocatedIn)],
        dest = (
            # XXX looking at this there seems to be a fault assumption that
            # there is only a single destination type per statement, this is
            # not the case, there is destination type per destination
            [dict(loc=l, type='AXON-T') for l in lpes(n, ilxtr.hasAxonPresynapticElementIn)] +
            # XXX I strongly reccoment renaming this to SENSORY-T so that the
            # short forms are harder to confuse A-T and S-T
            [dict(loc=l, type='AFFERENT-T') for l in lpes(n, ilxtr.hasAxonSensorySubcellularElementIn)] +
            [dict(loc=l, type='AFFERENT-T') for l in lpes(n, ilxtr.hasAxonLeadingToSensorySubcellularElementIn)]
        ),
        order = tuple(simplify_nested(simplify, _po)) if _po else [],
        path = (  # TODO pull ordering from partial orders (not implemented in core atm)
            [dict(loc=l, type='AXON') for l in lpes(n, ilxtr.hasAxonLocatedIn)] +
            # XXX dendrites don't really ... via ... they are all both terminal and via at the same time ...
            [dict(loc=l, type='DENDRITE') for l in lpes(n, ilxtr.hasDendriteLocatedIn)]
        ),
        #laterality = lpes(n, ilxtr.hasLaterality),  # left/rigth tricky ?
        #projection_laterality = lpes(n, ilxtr.???),  # axon located in contra ?
        species =            [l for l in lpes(n, ilxtr.hasInstanceInTaxon)],
        sex =                [NAMESPACES.curie(str(p.p)) for p in n if not isinstance(p, NegPhenotype) and p.e==ilxtr.hasBiologicalSex and not collect.append((ilxtr.hasBiologicalSex , p.p))],
        neg_sex =            [NAMESPACES.curie(str(p.p)) for p in n if isinstance(p, NegPhenotype) and p.e==ilxtr.hasBiologicalSex and not collect.append((ilxtr.hasBiologicalSex , p.p))],
        circuit_type =       lpes(n, ilxtr.hasCircuitRolePhenotype),
        phenotype =          [l for l in lpes(n, ilxtr.hasAnatomicalSystemPhenotype)],  # current meaning of composer phenotype
        anatomical_system =  [l for l in lpes(n, ilxtr.hasAnatomicalSystemPhenotype)],
        # there are a number of dimensions that we aren't converting right now
        dont_know_fcrp =     lpes(n, ilxtr.hasFunctionalCircuitRolePhenotype),
        other_phenotype = (  lpes(n, ilxtr.hasPhenotype)
                           + lpes(n, ilxtr.hasMolecularPhenotype)
                           + lpes(n, ilxtr.hasProjectionPhenotype)),
        forward_connections = lpes(n, ilxtr.hasForwardConnectionPhenotype),
        node_phenotypes = {NAMESPACES.curie(str(pn)): lpes(n, pn) for pn in NODE_PHENOTYPES},

        # direct references from individual individual neurons
        provenance =      lrdf(n, ilxtr.literatureCitation),
        sentence_number = lrdf(n, ilxtr.sentenceNumber),
        note_alert =      lrdf(n, ilxtr.alertNote),
        # XXX provenance from ApiNATOMY models as a whole is not ingested
        # right now because composer lacks support for 1:n from neuron to
        # prov, (or rather lacks prov collections) and because it attaches
        # prov to the sentece, which does not exist for all neurons

        # TODO more ...
        # notes = ?

        # for _ignore, hasClassificationPhenotype is used for ApiNATOMY
        # unlikely to be encountered for real neurons any time soon
        _ignore = [l for l in lpes(n, ilxtr.hasClassificationPhenotype)],  # used to ensure we account for all phenotypes
    )
    npo = set((p.e, p.p) for p in n.pes)
    cpo = set(collect)
    unaccounted_pos = npo - cpo
    if unaccounted_pos:
        log.warning(
            str([n.id_, [[n.in_graph.namespace_manager.qname(e) for e in pos]
                     for pos in unaccounted_pos]]))
    return {k:v for k, v in fc.items() if v} if cull else fc

def get_connectivity_edges(partial_order) -> list:
#=================================================
    # functions to parse connectivities
    def parse_connectivities(connectivities, partial_order):#, root: str|tuple="blank"):
        if len(partial_order) > 1:
            root = (
                        (
                            partial_order[0].layer, 
                            tuple([partial_order[0].region]),
                        ) 
                        if isinstance(partial_order[0], orders.rl)
                        else (partial_order[0], ())
                    )
            for sub_partial_order in partial_order[1:]:
                adj = (
                    (
                        sub_partial_order[0].layer, 
                        tuple([sub_partial_order[0].region]),
                    ) 
                    if isinstance(sub_partial_order[0], orders.rl)
                    else (sub_partial_order[0], ())
                )
                connectivities += [(root, adj)]
                if len(sub_partial_order) > 1:
                    parse_connectivities(connectivities, sub_partial_order)
    connectivities = []
    if partial_order != "blank":
        parse_connectivities(connectivities, partial_order)

    # filter layer terms, returning filtered_edge
    filtered_connectivities = []
    for edge in connectivities:
        new_edge = []
        for node in edge:
            new_node = []
            for terms in node:
                if isinstance(terms, tuple):
                    terms = [t for t in terms if t not in EXCLUDED_LAYERS]
                    new_node += [tuple(terms)]
                else:
                    terms = terms if terms not in EXCLUDED_LAYERS else []
                    new_node += [terms]
            if isinstance((node_0:=new_node[0]), orders.rl):
                node_0 = [node_0.region, (node_0.layer,)]
            else:
                node_0 = [node_0, ()]
            if len(new_node[0]) == 0 and len(new_node[1]) == 0:
                continue
            elif len(new_node[0]) == 0:
                new_node = [new_node[1][0], tuple(list(new_node[1])[1:])]
            new_edge += [tuple(new_node)]
        if ("blank", ()) in new_edge or len(new_edge) < 2:
            continue
        if new_edge[0] == new_edge[1]:
            continue
        filtered_connectivities += [tuple(new_edge)]
    return list(set(filtered_connectivities))

def load_knowledge_from_ttl(npo_release: str) -> tuple:
#======================================================
    g = OntGraph()  # load and query graph
    neuron_knowledge = {}
    neuron_terms = {}

    # remove scigraph and interlex calls
    graphBase._sgv = None
    del graphBase._sgv
    if len(OntTerm.query._services) > 1:
        # backup services and avoid issues on rerun
        _old_query_services = OntTerm.query._services
        _noloc_query_services = _old_query_services[1:]

    OntTerm.query._services = (RDFL(g, OntId),)

    for f in NPO_TTLS:
        ori = OntResIri(f'{NPO_RAW}/{npo_release}/{GEN_NEURONS_PATH}{f}{TURTLE_SUFFIX}')
        [g.add(t) for t in ori.graph]

    for f in ('apinatomy-neuron-populations', '../../npo'):
        p = urllib.parse.quote(GEN_NEURONS_PATH + f)
        ori = OntResIri(f'{NPO_RAW}/{npo_release}/{p}{TURTLE_SUFFIX}')
        [g.add((s, rdfs.label, o)) for s, o in ori.graph[:rdfs.label:]]

    config = Config('npo-connectivity')
    config.load_existing(g)
    neurons = config.neurons()  # scigraph required here if deps not removed above

    for n in neurons:
        neuron = for_composer(n)
        neuron['connectivity'] = get_connectivity_edges(neuron['order'])
        neuron['class'] = f'ilxtr:{type(n).__name__}'
        neuron['terms-dict'] = {NAMESPACES.curie(str(p.p)):str(p.pLabel) for p in n}
        neuron['terms-dict'][neuron['id']] = neuron['label']
        if neuron['connectivity']:
            neuron['connected'] = nx.is_connected(nx.Graph(neuron['connectivity']))
        else:
            neuron['connected'] = False
        neuron_terms = {**neuron_terms, **neuron['terms-dict']}
        neuron_knowledge[neuron['id']] = neuron

    return neuron_knowledge, neuron_terms, g

#===============================================================================

class Npo:
    def __init__(self, npo_release: Optional[str]):
        self.__npo_release = self.__check_npo_release(npo_release)
        self.__npo_knowledge, self.__npo_terms, self.__rdf_graph = load_knowledge_from_ttl(self.__npo_release)

    @property
    def release(self) -> str:
    #========================
        return self.__npo_release

    def __check_npo_release(self, npo_release) -> str:
    #=================================================
        if (response:=request_json(f'{NPO_API}/releases')) is not None:
            releases = {r['tag_name']:r for r in response if r['tag_name'].startswith('sckan-')}
            if npo_release is None:
                if len(releases):
                    # Use most recent
                    npo_release = sorted(releases.keys())[-1]
                    log.warning(f'No NPO release given: used {npo_release}')
                else:
                    raise NPOException(f'No NPO releases available')
            elif npo_release not in releases:
                raise NPOException(f'Unknown NPO release: {npo_release}')

            release = releases[npo_release]
            response = request_json(f'{NPO_API}/git/refs/tags/{release["tag_name"]}')
            self.__npo_build = {
                'sha': response['object']['sha'] if response is not None else None,
                'released': release['created_at'].split('T')[0],
                'release': release["tag_name"],
                'path': f'{NPO_GIT}/tree/{release["tag_name"]}'
            }
            return release['tag_name']
        else:
            raise NPOException(f'NPO at {NPO_API} is not available')

    def connectivity_models(self) -> list[str]:
    #==========================================
        return list({v['class'] for v in self.__npo_knowledge.values()})
    
    def connectivity_paths(self) -> list[str]:
    #=========================================
        return list(path for path in self.__npo_knowledge.keys())

    def build(self) -> dict[str, str]:
    #=================================
        return self.__npo_build
    
    def get_knowledge(self, entity) -> dict[str, Any]:
    #=================================================
        knowledge = {
            'id': entity
        }
        # get label from npo_terms or from rdflib's graph
        if entity in self.__npo_terms:
            knowledge['label'] = self.__npo_terms[entity]
        else:
            if len(labels:=[o for o in self.__rdf_graph.objects(subject=NAMESPACES.uri(entity), predicate=rdfs.label)]) > 0:
                knowledge['label'] = labels[0]

        # check if entity is a connectivity model
        if entity in self.connectivity_models():
            if 'label' not in knowledge: knowledge['label'] = entity
            knowledge['paths'] = [{'id': v['id'], 'models': v['id']} for v in self.__npo_knowledge.values() if v['class'] == entity]
            knowledge['references'] = []

        # check if entity is a connecitvity path
        if (path_kn:=self.__npo_knowledge.get(entity)) is not None:
            if 'label' not in knowledge: knowledge['label'] = path_kn['label']
            knowledge['long-label'] = path_kn['label']
            knowledge['connectivity'] = path_kn['connectivity']
            if len(phenotype:=path_kn['phenotype']+path_kn['circuit_type']) > 0:
                knowledge['phenotypes'] = phenotype
            if len(taxon:=path_kn['species']) > 0:
                knowledge['taxons'] = taxon
            else:
                knowledge['taxons'] = ['NCBITaxon:40674']      # Default to Mammalia
            if len(sex:=path_kn['sex']) == 1:
                knowledge['biologicalSex'] = sex[0]
            if len(alert:=path_kn['note_alert']) > 0:
                knowledge['alert'] = alert
            nodes = {}
            for c in path_kn['connectivity']:
                nodes[tuple([c[0][0]] + list(c[0][1]))] = c[0]
                nodes[tuple([c[1][0]] + list(c[1][1]))] = c[1]
            c_dendrites = {d['loc']:[c for c in nodes if d['loc'] in c] for d in path_kn['path'] if d['type'] == 'DENDRITE'}
            dendrites = [nodes[c] for cd_list in c_dendrites.values() for c in cd_list]
            knowledge['dendrites'] = list(set(dendrites))
            c_axons = {**{a['loc']:[c for c in nodes if a['loc'] in c] for a in path_kn['path'] if a['type'] == 'AXON'},
                       **{a['loc']:[c for c in nodes if a['loc'] in c] for a in path_kn['dest']}}
            axons = [nodes[c] for cd_list in c_axons.values() for c in cd_list]
            knowledge['axons'] = list(set(axons))
            c_somas = {s:[c for c in nodes if s in c] for s in path_kn['origin']}
            somas = [nodes[c] for cd_list in c_somas.values() for c in cd_list]
            knowledge['somas'] = list(set(somas))
            if len(references:=path_kn['provenance']) > 0:
                knowledge['references'] = references
            knowledge['pathDisconnected'] = not path_kn.get('connected', False)
            c_axon_terminal = [[c for c in nodes if a['loc'] in c] for a in path_kn['dest'] if a['type'] == 'AXON-T']
            knowledge['axon-terminals'] = [nodes[c] for cd_list in c_axon_terminal for c in cd_list]
            c_afferent_terminal = [[c for c in nodes if a['loc'] in c] for a in path_kn['dest'] if a['type'] == 'AFFERENT-T']
            knowledge['afferent-terminals'] = [nodes[c] for cd_list in c_afferent_terminal for c in cd_list]
            c_axon_location = [[c for c in nodes if a['loc'] in c] for a in path_kn['path'] if a['type'] == 'AXON']
            knowledge['axon-locations'] = [nodes[c] for cd_list in c_axon_location for c in cd_list]
            knowledge['forward-connections'] = path_kn['forward_connections']
            node_phenotypes = defaultdict(list)
            for pn, locs in path_kn['node_phenotypes'].items():
                c_phenotypes = [[c for c in nodes for loc in locs if loc in c]]
                node_phenotypes[pn] += [nodes[c] for cd_list in c_phenotypes for c in cd_list]
            knowledge['node-phenotypes'] = dict(node_phenotypes)
        return knowledge

#===============================================================================<|MERGE_RESOLUTION|>--- conflicted
+++ resolved
@@ -86,11 +86,7 @@
     ilxtr.hasAxonSensorySubcellularElementIn,
     ilxtr.hasAxonLeadingToSensorySubcellularElementIn,
     ilxtr.hasAxonLocatedIn,
-<<<<<<< HEAD
-    ilxtr.hasDendriteLocatedI,
-=======
     ilxtr.hasDendriteLocatedIn,
->>>>>>> e0023cad
 ]
 
 #===============================================================================
